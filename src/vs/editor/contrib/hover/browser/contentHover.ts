/*---------------------------------------------------------------------------------------------
 *  Copyright (c) Microsoft Corporation. All rights reserved.
 *  Licensed under the MIT License. See License.txt in the project root for license information.
 *--------------------------------------------------------------------------------------------*/

import * as dom from 'vs/base/browser/dom';
import { HoverAction, HoverWidget } from 'vs/base/browser/ui/hover/hoverWidget';
import { coalesce } from 'vs/base/common/arrays';
import { CancellationToken } from 'vs/base/common/cancellation';
import { KeyCode } from 'vs/base/common/keyCodes';
import { Disposable, DisposableStore, toDisposable } from 'vs/base/common/lifecycle';
import { ContentWidgetPositionPreference, IActiveCodeEditor, ICodeEditor, IContentWidgetPosition, IEditorMouseEvent, MouseTargetType } from 'vs/editor/browser/editorBrowser';
import { ConfigurationChangedEvent, EditorOption } from 'vs/editor/common/config/editorOptions';
import { Position } from 'vs/editor/common/core/position';
import { Range } from 'vs/editor/common/core/range';
import { IModelDecoration, PositionAffinity } from 'vs/editor/common/model';
import { ModelDecorationOptions } from 'vs/editor/common/model/textModel';
import { TokenizationRegistry } from 'vs/editor/common/languages';
import { HoverOperation, HoverStartMode, HoverStartSource, IHoverComputer } from 'vs/editor/contrib/hover/browser/hoverOperation';
import { HoverAnchor, HoverAnchorType, HoverParticipantRegistry, HoverRangeAnchor, IEditorHoverColorPickerWidget, IEditorHoverAction, IEditorHoverParticipant, IEditorHoverRenderContext, IEditorHoverStatusBar, IHoverPart } from 'vs/editor/contrib/hover/browser/hoverTypes';
import { IInstantiationService } from 'vs/platform/instantiation/common/instantiation';
import { IKeybindingService } from 'vs/platform/keybinding/common/keybinding';
import { AsyncIterableObject } from 'vs/base/common/async';
import { EditorContextKeys } from 'vs/editor/common/editorContextKeys';
import { IContextKey, IContextKeyService } from 'vs/platform/contextkey/common/contextkey';
import { ResizableContentWidget } from 'vs/editor/contrib/hover/browser/resizableContentWidget';
const $ = dom.$;

export class ContentHoverController extends Disposable {

	private readonly _participants: IEditorHoverParticipant[];

	private readonly _widget = this._register(this._instantiationService.createInstance(ContentHoverWidget, this._editor));

	getWidgetContent(): string | undefined {
		const node = this._widget.getDomNode();
		if (!node.textContent) {
			return undefined;
		}
		return node.textContent;
	}

	private readonly _computer: ContentHoverComputer;
	private readonly _hoverOperation: HoverOperation<IHoverPart>;

	private _currentResult: HoverResult | null = null;

	constructor(
		private readonly _editor: ICodeEditor,
		@IInstantiationService private readonly _instantiationService: IInstantiationService,
		@IKeybindingService private readonly _keybindingService: IKeybindingService,
	) {
		super();

		// Instantiate participants and sort them by `hoverOrdinal` which is relevant for rendering order.
		this._participants = [];
		for (const participant of HoverParticipantRegistry.getAll()) {
			this._participants.push(this._instantiationService.createInstance(participant, this._editor));
		}
		this._participants.sort((p1, p2) => p1.hoverOrdinal - p2.hoverOrdinal);

		this._computer = new ContentHoverComputer(this._editor, this._participants);
		this._hoverOperation = this._register(new HoverOperation(this._editor, this._computer));

		this._register(this._hoverOperation.onResult((result) => {
			if (!this._computer.anchor) {
				// invalid state, ignore result
				return;
			}
			const messages = (result.hasLoadingMessage ? this._addLoadingMessage(result.value) : result.value);
			this._withResult(new HoverResult(this._computer.anchor, messages, result.isComplete));
		}));
		this._register(dom.addStandardDisposableListener(this._widget.getDomNode(), 'keydown', (e) => {
			if (e.equals(KeyCode.Escape)) {
				this.hide();
			}
		}));
		this._register(TokenizationRegistry.onDidChange(() => {
			if (this._widget.position && this._currentResult) {
				this._setCurrentResult(this._currentResult); // render again
			}
		}));
	}

	get widget() {
		return this._widget;
	}

	/**
	 * Returns true if the hover shows now or will show.
	 */
	public maybeShowAt(mouseEvent: IEditorMouseEvent): boolean {
		if (this._widget.isResizing) {
			return true;
		}
		const anchorCandidates: HoverAnchor[] = [];

		for (const participant of this._participants) {
			if (participant.suggestHoverAnchor) {
				const anchor = participant.suggestHoverAnchor(mouseEvent);
				if (anchor) {
					anchorCandidates.push(anchor);
				}
			}
		}

		const target = mouseEvent.target;

		if (target.type === MouseTargetType.CONTENT_TEXT) {
			anchorCandidates.push(new HoverRangeAnchor(0, target.range, mouseEvent.event.posx, mouseEvent.event.posy));
		}

		if (target.type === MouseTargetType.CONTENT_EMPTY) {
			const epsilon = this._editor.getOption(EditorOption.fontInfo).typicalHalfwidthCharacterWidth / 2;
			if (!target.detail.isAfterLines && typeof target.detail.horizontalDistanceToText === 'number' && target.detail.horizontalDistanceToText < epsilon) {
				// Let hover kick in even when the mouse is technically in the empty area after a line, given the distance is small enough
				anchorCandidates.push(new HoverRangeAnchor(0, target.range, mouseEvent.event.posx, mouseEvent.event.posy));
			}
		}

		if (anchorCandidates.length === 0) {
			return this._startShowingOrUpdateHover(null, HoverStartMode.Delayed, HoverStartSource.Mouse, false, mouseEvent);
		}

		anchorCandidates.sort((a, b) => b.priority - a.priority);
		return this._startShowingOrUpdateHover(anchorCandidates[0], HoverStartMode.Delayed, HoverStartSource.Mouse, false, mouseEvent);
	}

	public startShowingAtRange(range: Range, mode: HoverStartMode, source: HoverStartSource, focus: boolean): void {
		this._startShowingOrUpdateHover(new HoverRangeAnchor(0, range, undefined, undefined), mode, source, focus, null);
	}

	/**
	 * Returns true if the hover shows now or will show.
	 */
	private _startShowingOrUpdateHover(anchor: HoverAnchor | null, mode: HoverStartMode, source: HoverStartSource, focus: boolean, mouseEvent: IEditorMouseEvent | null): boolean {
		if (!this._widget.position || !this._currentResult) {
			// The hover is not visible
			if (anchor) {
				this._startHoverOperationIfNecessary(anchor, mode, source, focus, false);
				return true;
			}
			return false;
		}

		// The hover is currently visible
		const hoverIsSticky = this._editor.getOption(EditorOption.hover).sticky;
		const isGettingCloser = (hoverIsSticky && mouseEvent && this._widget.isMouseGettingCloser(mouseEvent.event.posx, mouseEvent.event.posy));
		if (isGettingCloser) {
			// The mouse is getting closer to the hover, so we will keep the hover untouched
			// But we will kick off a hover update at the new anchor, insisting on keeping the hover visible.
			if (anchor) {
				this._startHoverOperationIfNecessary(anchor, mode, source, focus, true);
			}
			return true;
		}

		if (!anchor) {
			this._setCurrentResult(null);
			return false;
		}

		if (anchor && this._currentResult.anchor.equals(anchor)) {
			// The widget is currently showing results for the exact same anchor, so no update is needed
			return true;
		}

		if (!anchor.canAdoptVisibleHover(this._currentResult.anchor, this._widget.position)) {
			// The new anchor is not compatible with the previous anchor
			this._setCurrentResult(null);
			this._startHoverOperationIfNecessary(anchor, mode, source, focus, false);
			return true;
		}

		// We aren't getting any closer to the hover, so we will filter existing results
		// and keep those which also apply to the new anchor.
		this._setCurrentResult(this._currentResult.filter(anchor));
		this._startHoverOperationIfNecessary(anchor, mode, source, focus, false);
		return true;
	}

	private _startHoverOperationIfNecessary(anchor: HoverAnchor, mode: HoverStartMode, source: HoverStartSource, focus: boolean, insistOnKeepingHoverVisible: boolean): void {
		if (this._computer.anchor && this._computer.anchor.equals(anchor)) {
			// We have to start a hover operation at the exact same anchor as before, so no work is needed
			return;
		}

		this._hoverOperation.cancel();
		this._computer.anchor = anchor;
		this._computer.shouldFocus = focus;
		this._computer.source = source;
		this._computer.insistOnKeepingHoverVisible = insistOnKeepingHoverVisible;
		this._hoverOperation.start(mode);
	}

	private _setCurrentResult(hoverResult: HoverResult | null): void {
		if (this._currentResult === hoverResult) {
			if (hoverResult === null && !this._widget.isFocused) {
				this._widget.hide();
			}
			return;
		}
		if (hoverResult && hoverResult.messages.length === 0) {
			hoverResult = null;
		}
		this._currentResult = hoverResult;
		if (this._currentResult) {
			this._renderMessages(this._currentResult.anchor, this._currentResult.messages);
		} else {
			if (this._widget.isFocused) {
				return;
			}
			this._widget.hide();
		}
	}

	public hide(): void {
		this._computer.anchor = null;
		this._hoverOperation.cancel();
		this._setCurrentResult(null);
	}

	public isColorPickerVisible(): boolean {
		return this._widget.isColorPickerVisible;
	}

	public isVisibleFromKeyboard(): boolean {
		return this._widget.isVisibleFromKeyboard;
	}

	public isVisible(): boolean {
		return this._widget.isVisible;
	}

	public containsNode(node: Node | null | undefined): boolean {
		return (node ? this._widget.getDomNode().contains(node) : false);
	}

	private _addLoadingMessage(result: IHoverPart[]): IHoverPart[] {
		if (this._computer.anchor) {
			for (const participant of this._participants) {
				if (participant.createLoadingMessage) {
					const loadingMessage = participant.createLoadingMessage(this._computer.anchor);
					if (loadingMessage) {
						return result.slice(0).concat([loadingMessage]);
					}
				}
			}
		}
		return result;
	}

	private _withResult(hoverResult: HoverResult): void {
		if (this._widget.position && this._currentResult && this._currentResult.isComplete) {
			// The hover is visible with a previous complete result.

			if (!hoverResult.isComplete) {
				// Instead of rendering the new partial result, we wait for the result to be complete.
				return;
			}

			if (this._computer.insistOnKeepingHoverVisible && hoverResult.messages.length === 0) {
				// The hover would now hide normally, so we'll keep the previous messages
				return;
			}
		}

		this._setCurrentResult(hoverResult);
	}

	private _renderMessages(anchor: HoverAnchor, messages: IHoverPart[]): void {
		const { showAtPosition, showAtSecondaryPosition, highlightRange } = ContentHoverController.computeHoverRanges(this._editor, anchor.range, messages);

		const disposables = new DisposableStore();
		const statusBar = disposables.add(new EditorHoverStatusBar(this._keybindingService));
		const fragment = document.createDocumentFragment();

		let colorPicker: IEditorHoverColorPickerWidget | null = null;
		const context: IEditorHoverRenderContext = {
			fragment,
			statusBar,
			setColorPicker: (widget) => colorPicker = widget,
			onContentsChanged: () => this._widget.onContentsChanged(),
			hide: () => this.hide()
		};

		for (const participant of this._participants) {
			const hoverParts = messages.filter(msg => msg.owner === participant);
			if (hoverParts.length > 0) {
				disposables.add(participant.renderHoverParts(context, hoverParts));
			}
		}

		const isBeforeContent = messages.some(m => m.isBeforeContent);

		if (statusBar.hasContent) {
			fragment.appendChild(statusBar.hoverElement);
		}

		if (fragment.hasChildNodes()) {
			if (highlightRange) {
				const highlightDecoration = this._editor.createDecorationsCollection();
				highlightDecoration.set([{
					range: highlightRange,
					options: ContentHoverController._DECORATION_OPTIONS
				}]);
				disposables.add(toDisposable(() => {
					highlightDecoration.clear();
				}));
			}

			this._widget.showAt(fragment, new ContentHoverVisibleData(
				colorPicker,
				showAtPosition,
				showAtSecondaryPosition,
				this._editor.getOption(EditorOption.hover).above,
				this._computer.shouldFocus,
				this._computer.source,
				isBeforeContent,
				anchor.initialMousePosX,
				anchor.initialMousePosY,
				disposables
			));
		} else {
			disposables.dispose();
		}
	}

	private static readonly _DECORATION_OPTIONS = ModelDecorationOptions.register({
		description: 'content-hover-highlight',
		className: 'hoverHighlight'
	});

	public static computeHoverRanges(editor: ICodeEditor, anchorRange: Range, messages: IHoverPart[]) {
		let startColumnBoundary = 1;
		if (editor.hasModel()) {
			// Ensure the range is on the current view line
			const viewModel = editor._getViewModel();
			const coordinatesConverter = viewModel.coordinatesConverter;
			const anchorViewRange = coordinatesConverter.convertModelRangeToViewRange(anchorRange);
			const anchorViewRangeStart = new Position(anchorViewRange.startLineNumber, viewModel.getLineMinColumn(anchorViewRange.startLineNumber));
			startColumnBoundary = coordinatesConverter.convertViewPositionToModelPosition(anchorViewRangeStart).column;
		}
		// The anchor range is always on a single line
		const anchorLineNumber = anchorRange.startLineNumber;
		let renderStartColumn = anchorRange.startColumn;
		let highlightRange: Range = messages[0].range;
		let forceShowAtRange: Range | null = null;

		for (const msg of messages) {
			highlightRange = Range.plusRange(highlightRange, msg.range);
			if (msg.range.startLineNumber === anchorLineNumber && msg.range.endLineNumber === anchorLineNumber) {
				// this message has a range that is completely sitting on the line of the anchor
				renderStartColumn = Math.max(Math.min(renderStartColumn, msg.range.startColumn), startColumnBoundary);
			}
			if (msg.forceShowAtRange) {
				forceShowAtRange = msg.range;
			}
		}

		return {
			showAtPosition: forceShowAtRange ? forceShowAtRange.getStartPosition() : new Position(anchorLineNumber, anchorRange.startColumn),
			showAtSecondaryPosition: forceShowAtRange ? forceShowAtRange.getStartPosition() : new Position(anchorLineNumber, renderStartColumn),
			highlightRange
		};
	}

	public focus(): void {
		this._widget.focus();
	}

	public scrollUp(): void {
		this._widget.scrollUp();
	}

	public scrollDown(): void {
		this._widget.scrollDown();
	}

	public scrollLeft(): void {
		this._widget.scrollLeft();
	}

	public scrollRight(): void {
		this._widget.scrollRight();
	}

	public pageUp(): void {
		this._widget.pageUp();
	}

	public pageDown(): void {
		this._widget.pageDown();
	}

	public goToTop(): void {
		this._widget.goToTop();
	}

	public goToBottom(): void {
		this._widget.goToBottom();
	}
}

class HoverResult {

	constructor(
		public readonly anchor: HoverAnchor,
		public readonly messages: IHoverPart[],
		public readonly isComplete: boolean
	) { }

	public filter(anchor: HoverAnchor): HoverResult {
		const filteredMessages = this.messages.filter((m) => m.isValidForHoverAnchor(anchor));
		if (filteredMessages.length === this.messages.length) {
			return this;
		}
		return new FilteredHoverResult(this, this.anchor, filteredMessages, this.isComplete);
	}
}

class FilteredHoverResult extends HoverResult {

	constructor(
		private readonly original: HoverResult,
		anchor: HoverAnchor,
		messages: IHoverPart[],
		isComplete: boolean
	) {
		super(anchor, messages, isComplete);
	}

	public override filter(anchor: HoverAnchor): HoverResult {
		return this.original.filter(anchor);
	}
}

class ContentHoverVisibleData {

	public closestMouseDistance: number | undefined = undefined;

	constructor(
		public readonly colorPicker: IEditorHoverColorPickerWidget | null,
		public readonly showAtPosition: Position,
		public readonly showAtSecondaryPosition: Position,
		public readonly preferAbove: boolean,
		public readonly stoleFocus: boolean,
		public readonly source: HoverStartSource,
		public readonly isBeforeContent: boolean,
		public initialMousePosX: number | undefined,
		public initialMousePosY: number | undefined,
		public readonly disposables: DisposableStore
	) { }
}

const HORIZONTAL_SCROLLING_BY = 30;
const SCROLLBAR_WIDTH = 10;
const CONTAINER_HEIGHT_PADDING = 6;

export class ContentHoverWidget extends ResizableContentWidget {

	public static ID = 'editor.contrib.resizableContentHoverWidget';
	private static _lastDimensions: dom.Dimension = new dom.Dimension(0, 0);

	private _visibleData: ContentHoverVisibleData | undefined;
	private _positionPreference: ContentWidgetPositionPreference | undefined;

	private readonly _hover: HoverWidget = this._register(new HoverWidget());
	private readonly _hoverVisibleKey: IContextKey<boolean>;
	private readonly _hoverFocusedKey: IContextKey<boolean>;

	public get isColorPickerVisible(): boolean {
		return Boolean(this._visibleData?.colorPicker);
	}

	public get isVisibleFromKeyboard(): boolean {
		return (this._visibleData?.source === HoverStartSource.Keyboard);
	}

	public get isVisible(): boolean {
		return this._hoverVisibleKey.get() ?? false;
	}

	public get isFocused(): boolean {
		return this._hoverFocusedKey.get() ?? false;
	}

	constructor(
		editor: ICodeEditor,
		@IContextKeyService contextKeyService: IContextKeyService
	) {
		super(editor);
		this._hoverVisibleKey = EditorContextKeys.hoverVisible.bindTo(contextKeyService);
		this._hoverFocusedKey = EditorContextKeys.hoverFocused.bindTo(contextKeyService);

		dom.append(this._resizableNode.domNode, this._hover.containerDomNode);
		this._resizableNode.domNode.style.zIndex = '50';

		this._register(this._editor.onDidLayoutChange(() => this._layout()));
		this._register(this._editor.onDidChangeConfiguration((e: ConfigurationChangedEvent) => {
			if (e.hasChanged(EditorOption.fontInfo)) {
				this._updateFont();
			}
		}));
		const focusTracker = this._register(dom.trackFocus(this._resizableNode.domNode));
		this._register(focusTracker.onDidFocus(() => {
			this._hoverFocusedKey.set(true);
		}));
		this._register(focusTracker.onDidBlur(() => {
			this._hoverFocusedKey.set(false);
		}));
		this._setHoverData(undefined);
		this._layout();
		this._editor.addContentWidget(this);
	}

	public override dispose(): void {
		super.dispose();
		this._visibleData?.disposables.dispose();
		this._editor.removeContentWidget(this);
	}

	public getId(): string {
		return ContentHoverWidget.ID;
	}

	private static _applyDimensions(container: HTMLElement, width: number | string, height: number | string): void {
		const transformedWidth = typeof width === 'number' ? `${width}px` : width;
		const transformedHeight = typeof height === 'number' ? `${height}px` : height;
		container.style.width = transformedWidth;
		container.style.height = transformedHeight;
	}

	private _setContentsDomNodeDimensions(width: number | string, height: number | string): void {
		const contentsDomNode = this._hover.contentsDomNode;
		return ContentHoverWidget._applyDimensions(contentsDomNode, width, height);
	}

	private _setContainerDomNodeDimensions(width: number | string, height: number | string): void {
		const containerDomNode = this._hover.containerDomNode;
		return ContentHoverWidget._applyDimensions(containerDomNode, width, height);
	}

	private _setHoverWidgetDimensions(width: number | string, height: number | string): void {
		this._setContentsDomNodeDimensions(width, height);
		this._setContainerDomNodeDimensions(width, height);
		this._layoutContentWidget();
	}

	private _setContentsDomNodeMaxDimensions(width: number | string, height: number | string): void {
		const transformedWidth = typeof width === 'number' ? `${width}px` : width;
		const transformedHeight = typeof height === 'number' ? `${height}px` : height;
		const contentsDomNode = this._hover.contentsDomNode;
		contentsDomNode.style.maxWidth = transformedWidth;
		contentsDomNode.style.maxHeight = transformedHeight;
	}

	private _hasHorizontalScrollbar(): boolean {
		const scrollDimensions = this._hover.scrollbar.getScrollDimensions();
		const hasHorizontalScrollbar = scrollDimensions.scrollWidth > scrollDimensions.width;
		return hasHorizontalScrollbar;
	}

	private _adjustContentsBottomPadding(): void {
		const contentsDomNode = this._hover.contentsDomNode;
		const extraBottomPadding = `${this._hover.scrollbar.options.horizontalScrollbarSize}px`;
		if (contentsDomNode.style.paddingBottom !== extraBottomPadding) {
			contentsDomNode.style.paddingBottom = extraBottomPadding;
		}
	}

	private _setAdjustedHoverWidgetDimensions(size: dom.Dimension): void {
		this._setContentsDomNodeMaxDimensions('none', 'none');
		const width = size.width;
		const height = size.height;
		this._setHoverWidgetDimensions(width, height);
		// measure if widget has horizontal scrollbar after setting the dimensions
		if (this._hasHorizontalScrollbar()) {
			this._adjustContentsBottomPadding();
			this._setContentsDomNodeDimensions(width, height - SCROLLBAR_WIDTH);
		}
	}

	private _setResizableNodeMaxDimensions(): void {
		const maxRenderingWidth = this._findMaximumRenderingWidth() ?? Infinity;
		const maxRenderingHeight = this._findMaximumRenderingHeight() ?? Infinity;
		this._resizableNode.maxSize = new dom.Dimension(maxRenderingWidth, maxRenderingHeight);
	}

	protected override _resize(size: dom.Dimension): void {
		ContentHoverWidget._lastDimensions = new dom.Dimension(size.width, size.height);
		this._setAdjustedHoverWidgetDimensions(size);
		this._resizableNode.layout(size.height, size.width);
		this._setResizableNodeMaxDimensions();
		this._hover.scrollbar.scanDomNode();
		this._editor.layoutContentWidget(this);
		this._visibleData?.colorPicker?.layout();
	}

	private _findAvailableSpaceVertically(): number | undefined {
		const position = this._visibleData?.showAtPosition;
		if (!position) {
			return;
		}
		return this._positionPreference === ContentWidgetPositionPreference.ABOVE ? this._availableVerticalSpaceAbove(position) : this._availableVerticalSpaceBelow(position);
	}

	private _findMaximumRenderingHeight(): number | undefined {
		const availableSpace = this._findAvailableSpaceVertically();
		if (!availableSpace) {
			return;
		}
		// Padding needed in order to stop the resizing down to a smaller height
		let maximumHeight = CONTAINER_HEIGHT_PADDING;
		Array.from(this._hover.contentsDomNode.children).forEach((hoverPart) => {
			maximumHeight += hoverPart.clientHeight;
		});
		if (this._hasHorizontalScrollbar()) {
			maximumHeight += SCROLLBAR_WIDTH;
		}
		return Math.min(availableSpace, maximumHeight);
	}

	private _findMaximumRenderingWidth(): number | undefined {
		if (!this._editor || !this._editor.hasModel()) {
			return;
		}
		const bodyBoxWidth = dom.getClientArea(document.body).width;
		const horizontalPadding = 14;
		return bodyBoxWidth - horizontalPadding;
	}

	public isMouseGettingCloser(posx: number, posy: number): boolean {
		if (!this._visibleData) {
			return false;
		}
		if (typeof this._visibleData.initialMousePosX === 'undefined' || typeof this._visibleData.initialMousePosY === 'undefined') {
			this._visibleData.initialMousePosX = posx;
			this._visibleData.initialMousePosY = posy;
			return false;
		}

		const widgetRect = dom.getDomNodePagePosition(this.getDomNode());
		if (typeof this._visibleData.closestMouseDistance === 'undefined') {
			this._visibleData.closestMouseDistance = computeDistanceFromPointToRectangle(this._visibleData.initialMousePosX, this._visibleData.initialMousePosY, widgetRect.left, widgetRect.top, widgetRect.width, widgetRect.height);
		}
		const distance = computeDistanceFromPointToRectangle(posx, posy, widgetRect.left, widgetRect.top, widgetRect.width, widgetRect.height);
		if (distance > this._visibleData.closestMouseDistance + 4 /* tolerance of 4 pixels */) {
			// The mouse is getting farther away
			return false;
		}
		this._visibleData.closestMouseDistance = Math.min(this._visibleData.closestMouseDistance, distance);
		return true;
	}

	private _setHoverData(hoverData: ContentHoverVisibleData | undefined): void {
		this._visibleData?.disposables.dispose();
		this._visibleData = hoverData;
		this._hoverVisibleKey.set(!!hoverData);
		this._hover.containerDomNode.classList.toggle('hidden', !hoverData);
	}

	private _layout(): void {
		const height = Math.max(this._editor.getLayoutInfo().height / 4, 250, ContentHoverWidget._lastDimensions.height);
		const width = Math.max(this._editor.getLayoutInfo().width * 0.66, 500, ContentHoverWidget._lastDimensions.width);
		const { fontSize, lineHeight } = this._editor.getOption(EditorOption.fontInfo);
		const contentsDomNode = this._hover.contentsDomNode;
		contentsDomNode.style.fontSize = `${fontSize}px`;
		contentsDomNode.style.lineHeight = `${lineHeight / fontSize}`;
		this._setContentsDomNodeMaxDimensions(width, height);
	}

	private _updateFont(): void {
		const codeClasses: HTMLElement[] = Array.prototype.slice.call(this._hover.contentsDomNode.getElementsByClassName('code'));
		codeClasses.forEach(node => this._editor.applyFontInfo(node));
	}

	private _updateContent(node: DocumentFragment): void {
		const contentsDomNode = this._hover.contentsDomNode;
		contentsDomNode.style.paddingBottom = '';
		contentsDomNode.textContent = '';
		contentsDomNode.appendChild(node);
	}

	private _layoutContentWidget(): void {
		this._editor.layoutContentWidget(this);
		this._hover.onContentsChanged();
	}

	private _updateContentsDomNodeMaxDimensions() {
		const height = Math.max(this._editor.getLayoutInfo().height / 4, 250, ContentHoverWidget._lastDimensions.height);
		const width = Math.max(this._editor.getLayoutInfo().width * 0.66, 500, ContentHoverWidget._lastDimensions.width);
		this._setContentsDomNodeMaxDimensions(width, height);
	}

	private _render(node: DocumentFragment, hoverData: ContentHoverVisibleData) {
		this._setHoverData(hoverData);
		this._updateFont();
		this._updateContent(node);
		this._updateContentsDomNodeMaxDimensions();
		this.onContentsChanged();
		// Simply force a synchronous render on the editor
		// such that the widget does not really render with left = '0px'
		this._editor.render();
	}

	override getPosition(): IContentWidgetPosition | null {
		if (!this._visibleData) {
			return null;
		}
		return {
			position: this._visibleData.showAtPosition,
			secondaryPosition: this._visibleData.showAtSecondaryPosition,
			positionAffinity: this._visibleData.isBeforeContent ? PositionAffinity.LeftOfInjectedText : undefined,
			preference: [this._positionPreference ?? ContentWidgetPositionPreference.ABOVE]
		};
	}

	public showAt(node: DocumentFragment, hoverData: ContentHoverVisibleData): void {
		if (!this._editor || !this._editor.hasModel()) {
			return;
		}
		this._render(node, hoverData);
		const widgetHeight = dom.getTotalHeight(this._hover.containerDomNode);
		const widgetPosition = hoverData.showAtPosition;
		this._positionPreference = this._findPositionPreference(widgetHeight, widgetPosition) ?? ContentWidgetPositionPreference.ABOVE;

		// See https://github.com/microsoft/vscode/issues/140339
		// TODO: Doing a second layout of the hover after force rendering the editor
		this.onContentsChanged();
		if (hoverData.stoleFocus) {
			this._hover.containerDomNode.focus();
		}
		hoverData.colorPicker?.layout();
	}

	public hide(): void {
<<<<<<< HEAD
		const stoleFocus = this._visibleData?.stoleFocus;
=======
		if (!this._visibleData) {
			return;
		}
		const stoleFocus = this._visibleData.stoleFocus || this._hoverFocusedKey.get();
>>>>>>> 2f1013a3
		this._setHoverData(undefined);
		this._resizableNode.maxSize = new dom.Dimension(Infinity, Infinity);
		this._resizableNode.clearSashHoverState();
		this._hoverFocusedKey.set(false);
		this._editor.layoutContentWidget(this);
		if (stoleFocus) {
			this._editor.focus();
		}
	}

	private _removeConstraintsRenderNormally(): void {
		// Added because otherwise the initial size of the hover content is smaller than should be
		const layoutInfo = this._editor.getLayoutInfo();
		this._resizableNode.layout(layoutInfo.height, layoutInfo.width);
		this._setHoverWidgetDimensions('auto', 'auto');
	}

	private _adjustHoverHeightForScrollbar(height: number) {
		const containerDomNode = this._hover.containerDomNode;
		const contentsDomNode = this._hover.contentsDomNode;
		const maxRenderingHeight = this._findMaximumRenderingHeight() ?? Infinity;
		this._setContainerDomNodeDimensions(dom.getTotalWidth(containerDomNode), Math.min(maxRenderingHeight, height));
		this._setContentsDomNodeDimensions(dom.getTotalWidth(contentsDomNode), Math.min(maxRenderingHeight, height - SCROLLBAR_WIDTH));
	}

	public onContentsChanged(): void {
		this._removeConstraintsRenderNormally();
		const containerDomNode = this._hover.containerDomNode;

		let height = dom.getTotalHeight(containerDomNode);
		let width = dom.getTotalWidth(containerDomNode);
		this._resizableNode.layout(height, width);

		this._setHoverWidgetDimensions(width, height);

		height = dom.getTotalHeight(containerDomNode);
		width = dom.getTotalWidth(containerDomNode);
		this._resizableNode.layout(height, width);

		if (this._hasHorizontalScrollbar()) {
			this._adjustContentsBottomPadding();
			this._adjustHoverHeightForScrollbar(height);
		}
		this._layoutContentWidget();
	}

	public focus(): void {
		this._hover.containerDomNode.focus();
	}

	public scrollUp(): void {
		const scrollTop = this._hover.scrollbar.getScrollPosition().scrollTop;
		const fontInfo = this._editor.getOption(EditorOption.fontInfo);
		this._hover.scrollbar.setScrollPosition({ scrollTop: scrollTop - fontInfo.lineHeight });
	}

	public scrollDown(): void {
		const scrollTop = this._hover.scrollbar.getScrollPosition().scrollTop;
		const fontInfo = this._editor.getOption(EditorOption.fontInfo);
		this._hover.scrollbar.setScrollPosition({ scrollTop: scrollTop + fontInfo.lineHeight });
	}

	public scrollLeft(): void {
		const scrollLeft = this._hover.scrollbar.getScrollPosition().scrollLeft;
		this._hover.scrollbar.setScrollPosition({ scrollLeft: scrollLeft - HORIZONTAL_SCROLLING_BY });
	}

	public scrollRight(): void {
		const scrollLeft = this._hover.scrollbar.getScrollPosition().scrollLeft;
		this._hover.scrollbar.setScrollPosition({ scrollLeft: scrollLeft + HORIZONTAL_SCROLLING_BY });
	}

	public pageUp(): void {
		const scrollTop = this._hover.scrollbar.getScrollPosition().scrollTop;
		const scrollHeight = this._hover.scrollbar.getScrollDimensions().height;
		this._hover.scrollbar.setScrollPosition({ scrollTop: scrollTop - scrollHeight });
	}

	public pageDown(): void {
		const scrollTop = this._hover.scrollbar.getScrollPosition().scrollTop;
		const scrollHeight = this._hover.scrollbar.getScrollDimensions().height;
		this._hover.scrollbar.setScrollPosition({ scrollTop: scrollTop + scrollHeight });
	}

	public goToTop(): void {
		this._hover.scrollbar.setScrollPosition({ scrollTop: 0 });
	}

	public goToBottom(): void {
		this._hover.scrollbar.setScrollPosition({ scrollTop: this._hover.scrollbar.getScrollDimensions().scrollHeight });
	}
}

export class EditorHoverStatusBar extends Disposable implements IEditorHoverStatusBar {

	public readonly hoverElement: HTMLElement;
	private readonly actionsElement: HTMLElement;
	private _hasContent: boolean = false;

	public get hasContent() {
		return this._hasContent;
	}

	constructor(
		@IKeybindingService private readonly _keybindingService: IKeybindingService,
	) {
		super();
		this.hoverElement = $('div.hover-row.status-bar');
		this.actionsElement = dom.append(this.hoverElement, $('div.actions'));
	}

	public addAction(actionOptions: { label: string; iconClass?: string; run: (target: HTMLElement) => void; commandId: string }): IEditorHoverAction {
		const keybinding = this._keybindingService.lookupKeybinding(actionOptions.commandId);
		const keybindingLabel = keybinding ? keybinding.getLabel() : null;
		this._hasContent = true;
		return this._register(HoverAction.render(this.actionsElement, actionOptions, keybindingLabel));
	}

	public append(element: HTMLElement): HTMLElement {
		const result = dom.append(this.actionsElement, element);
		this._hasContent = true;
		return result;
	}
}

class ContentHoverComputer implements IHoverComputer<IHoverPart> {

	private _anchor: HoverAnchor | null = null;
	public get anchor(): HoverAnchor | null { return this._anchor; }
	public set anchor(value: HoverAnchor | null) { this._anchor = value; }

	private _shouldFocus: boolean = false;
	public get shouldFocus(): boolean { return this._shouldFocus; }
	public set shouldFocus(value: boolean) { this._shouldFocus = value; }

	private _source: HoverStartSource = HoverStartSource.Mouse;
	public get source(): HoverStartSource { return this._source; }
	public set source(value: HoverStartSource) { this._source = value; }

	private _insistOnKeepingHoverVisible: boolean = false;
	public get insistOnKeepingHoverVisible(): boolean { return this._insistOnKeepingHoverVisible; }
	public set insistOnKeepingHoverVisible(value: boolean) { this._insistOnKeepingHoverVisible = value; }

	constructor(
		private readonly _editor: ICodeEditor,
		private readonly _participants: readonly IEditorHoverParticipant[]
	) {
	}

	private static _getLineDecorations(editor: IActiveCodeEditor, anchor: HoverAnchor): IModelDecoration[] {
		if (anchor.type !== HoverAnchorType.Range && !anchor.supportsMarkerHover) {
			return [];
		}

		const model = editor.getModel();
		const lineNumber = anchor.range.startLineNumber;

		if (lineNumber > model.getLineCount()) {
			// invalid line
			return [];
		}

		const maxColumn = model.getLineMaxColumn(lineNumber);
		return editor.getLineDecorations(lineNumber).filter((d) => {
			if (d.options.isWholeLine) {
				return true;
			}

			const startColumn = (d.range.startLineNumber === lineNumber) ? d.range.startColumn : 1;
			const endColumn = (d.range.endLineNumber === lineNumber) ? d.range.endColumn : maxColumn;
			if (d.options.showIfCollapsed) {
				// Relax check around `showIfCollapsed` decorations to also include +/- 1 character
				if (startColumn > anchor.range.startColumn + 1 || anchor.range.endColumn - 1 > endColumn) {
					return false;
				}
			} else {
				if (startColumn > anchor.range.startColumn || anchor.range.endColumn > endColumn) {
					return false;
				}
			}

			return true;
		});
	}

	public computeAsync(token: CancellationToken): AsyncIterableObject<IHoverPart> {
		const anchor = this._anchor;

		if (!this._editor.hasModel() || !anchor) {
			return AsyncIterableObject.EMPTY;
		}

		const lineDecorations = ContentHoverComputer._getLineDecorations(this._editor, anchor);
		return AsyncIterableObject.merge(
			this._participants.map((participant) => {
				if (!participant.computeAsync) {
					return AsyncIterableObject.EMPTY;
				}
				return participant.computeAsync(anchor, lineDecorations, token);
			})
		);
	}

	public computeSync(): IHoverPart[] {
		if (!this._editor.hasModel() || !this._anchor) {
			return [];
		}

		const lineDecorations = ContentHoverComputer._getLineDecorations(this._editor, this._anchor);

		let result: IHoverPart[] = [];
		for (const participant of this._participants) {
			result = result.concat(participant.computeSync(this._anchor, lineDecorations));
		}

		return coalesce(result);
	}
}

function computeDistanceFromPointToRectangle(pointX: number, pointY: number, left: number, top: number, width: number, height: number): number {
	const x = (left + width / 2); // x center of rectangle
	const y = (top + height / 2); // y center of rectangle
	const dx = Math.max(Math.abs(pointX - x) - width / 2, 0);
	const dy = Math.max(Math.abs(pointY - y) - height / 2, 0);
	return Math.sqrt(dx * dx + dy * dy);
}<|MERGE_RESOLUTION|>--- conflicted
+++ resolved
@@ -735,14 +735,7 @@
 	}
 
 	public hide(): void {
-<<<<<<< HEAD
-		const stoleFocus = this._visibleData?.stoleFocus;
-=======
-		if (!this._visibleData) {
-			return;
-		}
-		const stoleFocus = this._visibleData.stoleFocus || this._hoverFocusedKey.get();
->>>>>>> 2f1013a3
+		const stoleFocus = this._visibleData?.stoleFocus || this._hoverFocusedKey.get();
 		this._setHoverData(undefined);
 		this._resizableNode.maxSize = new dom.Dimension(Infinity, Infinity);
 		this._resizableNode.clearSashHoverState();
